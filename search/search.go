// Copyright 2024 Tomas Machalek <tomas.machalek@gmail.com>
// Copyright 2024 Martin Zimandl <martin.zimandl@gmail.com>
// Copyright 2024 Institute of the Czech National Corpus,
//                Faculty of Arts, Charles University
//
// Licensed under the Apache License, Version 2.0 (the "License");
// you may not use this file except in compliance with the License.
// You may obtain a copy of the License at
//
// http://www.apache.org/licenses/LICENSE-2.0
//
// Unless required by applicable law or agreed to in writing, software
// distributed under the License is distributed on an "AS IS" BASIS,
// WITHOUT WARRANTIES OR CONDITIONS OF ANY KIND, either express or implied.
// See the License for the specific language governing permissions and
// limitations under the License.

package search

<<<<<<< HEAD
import (
	"camus/cncdb"
	"encoding/json"
	"fmt"
	"time"
)

=======
>>>>>>> 42c1a1e6
type QueryHistoryIdent struct {
	QueryID string `json:"query_id"`
	UserID  int    `json:"user_id"`
	Created int    `json:"created"`
<<<<<<< HEAD
}

// Document is a KonText query representation intended for
// fulltext indexing and search
type Document struct {
	QuerySupertype cncdb.QuerySupertype `json:"querySupertype"`

	Created time.Time `json:"created"`

	UserID int `json:"userId"`

	// Corpora contains all the searched corpora. Lenght > 1 means
	// the search was performed on a parallel corpus
	Corpora []string `json:"corpora"`

	Subcorpus string `json:"subcorpus"`

	// RawQuery is the original query written by a user
	// (multiple queries = aligned corpora)
	RawQueries []cncdb.RawQuery `json:"rawQueries"`

	// Structures contains a list of all structures involved in the query
	Structures []string `json:"structures"`

	// StructAttrs contains all the structural attributes and their values
	// used in the query. It does not matter whether the chunks were attr=val
	// or attr!=val. We want just to know which values are associated to which
	// attributes.
	// A typical source is `... within <doc txtype="fiction" & pubyear="2020" />`
	StructAttrs map[string][]string `json:"structAttrs"`

	// PosAttrs contains all the positional attributes and their values
	// in the query.
	PosAttrs map[string][]string `json:"posAttrs"`
}

// IsValidCQLQuery tests for indexability of a query at position idx
// (when considering a possible query to aligned corpora; for single-corpus
// queries, idx==0 is the only option)
func (doc *Document) IsValidCQLQuery(idx int) bool {
	return len(doc.RawQueries) > idx && doc.RawQueries[idx].Type == "advanced"
}

func RecToDoc(arec *cncdb.ArchRecord) (*Document, error) {
	var rec cncdb.QueryRecord
	if err := json.Unmarshal([]byte(arec.Data), &rec); err != nil {
		return nil, fmt.Errorf("failed to convert rec. to doc.: %w", err)
	}
	qstype, err := rec.GetSupertype()
	if err != nil {
		return nil, fmt.Errorf("failed to convert rec. to doc.: %w", err)
	}
	rawq, err := rec.GetRawQueries()
	if err != nil {
		return nil, fmt.Errorf("failed to convert rec. to doc.: %w", err)
	}

	fmt.Println("SelectedTextTypes: ", rec.GetTextTypes())

	ans := &Document{
		Created:        arec.Created,
		UserID:         rec.UserID,
		QuerySupertype: qstype,
		RawQueries:     rawq,
	}

	if err := extractCQLProps(ans); err != nil {
		return nil, fmt.Errorf("failed to convert rec. to doc.: %w", err)
	}

	for attr, items := range rec.GetTextTypes() {
		_, ok := ans.StructAttrs[attr]
		if !ok {
			ans.StructAttrs[attr] = make([]string, 0, len(items))
		}
		ans.StructAttrs[attr] = append(ans.StructAttrs[attr], items...)
	}

	return ans, nil
=======
>>>>>>> 42c1a1e6
}<|MERGE_RESOLUTION|>--- conflicted
+++ resolved
@@ -17,100 +17,8 @@
 
 package search
 
-<<<<<<< HEAD
-import (
-	"camus/cncdb"
-	"encoding/json"
-	"fmt"
-	"time"
-)
-
-=======
->>>>>>> 42c1a1e6
 type QueryHistoryIdent struct {
 	QueryID string `json:"query_id"`
 	UserID  int    `json:"user_id"`
 	Created int    `json:"created"`
-<<<<<<< HEAD
-}
-
-// Document is a KonText query representation intended for
-// fulltext indexing and search
-type Document struct {
-	QuerySupertype cncdb.QuerySupertype `json:"querySupertype"`
-
-	Created time.Time `json:"created"`
-
-	UserID int `json:"userId"`
-
-	// Corpora contains all the searched corpora. Lenght > 1 means
-	// the search was performed on a parallel corpus
-	Corpora []string `json:"corpora"`
-
-	Subcorpus string `json:"subcorpus"`
-
-	// RawQuery is the original query written by a user
-	// (multiple queries = aligned corpora)
-	RawQueries []cncdb.RawQuery `json:"rawQueries"`
-
-	// Structures contains a list of all structures involved in the query
-	Structures []string `json:"structures"`
-
-	// StructAttrs contains all the structural attributes and their values
-	// used in the query. It does not matter whether the chunks were attr=val
-	// or attr!=val. We want just to know which values are associated to which
-	// attributes.
-	// A typical source is `... within <doc txtype="fiction" & pubyear="2020" />`
-	StructAttrs map[string][]string `json:"structAttrs"`
-
-	// PosAttrs contains all the positional attributes and their values
-	// in the query.
-	PosAttrs map[string][]string `json:"posAttrs"`
-}
-
-// IsValidCQLQuery tests for indexability of a query at position idx
-// (when considering a possible query to aligned corpora; for single-corpus
-// queries, idx==0 is the only option)
-func (doc *Document) IsValidCQLQuery(idx int) bool {
-	return len(doc.RawQueries) > idx && doc.RawQueries[idx].Type == "advanced"
-}
-
-func RecToDoc(arec *cncdb.ArchRecord) (*Document, error) {
-	var rec cncdb.QueryRecord
-	if err := json.Unmarshal([]byte(arec.Data), &rec); err != nil {
-		return nil, fmt.Errorf("failed to convert rec. to doc.: %w", err)
-	}
-	qstype, err := rec.GetSupertype()
-	if err != nil {
-		return nil, fmt.Errorf("failed to convert rec. to doc.: %w", err)
-	}
-	rawq, err := rec.GetRawQueries()
-	if err != nil {
-		return nil, fmt.Errorf("failed to convert rec. to doc.: %w", err)
-	}
-
-	fmt.Println("SelectedTextTypes: ", rec.GetTextTypes())
-
-	ans := &Document{
-		Created:        arec.Created,
-		UserID:         rec.UserID,
-		QuerySupertype: qstype,
-		RawQueries:     rawq,
-	}
-
-	if err := extractCQLProps(ans); err != nil {
-		return nil, fmt.Errorf("failed to convert rec. to doc.: %w", err)
-	}
-
-	for attr, items := range rec.GetTextTypes() {
-		_, ok := ans.StructAttrs[attr]
-		if !ok {
-			ans.StructAttrs[attr] = make([]string, 0, len(items))
-		}
-		ans.StructAttrs[attr] = append(ans.StructAttrs[attr], items...)
-	}
-
-	return ans, nil
-=======
->>>>>>> 42c1a1e6
 }