--- conflicted
+++ resolved
@@ -19,10 +19,7 @@
 
 import (
 	"camus/cncdb"
-<<<<<<< HEAD
-=======
 	"camus/indexer"
->>>>>>> 42c1a1e6
 	"fmt"
 	"net/http"
 
